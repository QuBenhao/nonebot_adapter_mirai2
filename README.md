--- conflicted
+++ resolved
@@ -1,6 +1,5 @@
 # nonebot2_adapter_MiraiApiHttp2
 
-<<<<<<< HEAD
 # _✨ Mirai_Api_Http 2.x 协议适配 ✨_
 
 **依赖于 nonebot2.0.0b1**
@@ -13,8 +12,6 @@
 MIRAI_PORT=5700  # mah2 的 port
 MIRAI_QQ=[3181952556]  # mirai 上已登录的 qq 号
 ```
-=======
 _✨ Mirai_Api_Http 2.x 协议适配 ✨_
 
-**依赖于 nonebot2.0.0b1**
->>>>>>> 4a8db445
+**依赖于 nonebot2.0.0b1**